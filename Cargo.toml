--- conflicted
+++ resolved
@@ -34,13 +34,7 @@
 rand = "0.8.5"
 regex = "1.11.1"
 sha2 = "0.10.8"
-<<<<<<< HEAD
-serde = { version = "1.0.218", features = ["derive"] }
 serde_json = { version = "1.0.140", features = ["preserve_order"] }
-=======
-serde = { version = "1.0.219", features = ["derive"] }
-serde_json = { version = "1.0.139", features = ["preserve_order"] }
->>>>>>> df1a52a7
 serde_yaml = "0.9.34"
 strum = { version = "0.26.3", features = ["derive"] }
 syn = {version = "2.0.98", features = ["full"]}
